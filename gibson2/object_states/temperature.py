from gibson2.object_states.heat_source_or_sink import HeatSourceOrSink
from gibson2.object_states.inside import Inside
from gibson2.object_states.object_state_base import AbsoluteObjectState
from gibson2.object_states.pose import Pose
from gibson2.utils.utils import l2_distance

# TODO: Consider sourcing default temperature from scene
# Default ambient temperature.
DEFAULT_TEMPERATURE = 23.0  # degrees Celsius

# What fraction of the temperature difference with the default temperature should be decayed every step.
TEMPERATURE_DECAY_SPEED = 0.02  # per second. We'll do the conversion to steps later.


class Temperature(AbsoluteObjectState):
    @staticmethod
    def get_dependencies():
        return AbsoluteObjectState.get_dependencies() + [Pose]

    @staticmethod
    def get_optional_dependencies():
        return AbsoluteObjectState.get_optional_dependencies() + [HeatSourceOrSink]

    def __init__(self, obj):
        super(Temperature, self).__init__(obj)

        self.value = DEFAULT_TEMPERATURE

    def _get_value(self):
        return self.value

    def _set_value(self, new_value):
        self.value = new_value
        return True

    def _update(self):
        # Start at the current temperature.
        new_temperature = self.value

<<<<<<< HEAD
        # Find all heat source objects.
        affected_by_heat_source = False
        for obj2 in simulator.scene.get_objects_with_state(HeatSourceOrSink):
=======
        # Apply temperature decay.
        new_temperature += (DEFAULT_TEMPERATURE - self.value) * TEMPERATURE_DECAY_SPEED * self.simulator.render_timestep

        # Find all heat source objects.
        for obj2 in self.simulator.scene.get_objects_with_state(HeatSourceOrSink):
>>>>>>> b0ec8e5d
            # Obtain heat source position.
            heat_source = obj2.states[HeatSourceOrSink]
            heat_source_state, heat_source_position = heat_source.get_value()
            if heat_source_state:
                # The heat source is toggled on. If it has a position, we check distance.
                # If not, we check whether we are inside it or not.
                if heat_source_position is not None:
                    # Load our Pose. Note that this is cached already by the state.
                    # Also note that this produces garbage values for fixed objects - but we are
                    # assuming none of our temperature-enabled objects are fixed.
                    position, _ = self.obj.states[Pose].get_value()

                    # Compute distance to heat source from our position.
                    dist = l2_distance(heat_source_position, position)
                    if dist > heat_source.distance_threshold:
                        continue
                else:
                    if not self.obj.states[Inside].get_value(obj2):
                        continue

                new_temperature += ((heat_source.temperature - self.value) * heat_source.heating_rate *
<<<<<<< HEAD
                                    simulator.render_timestep)
                affected_by_heat_source = True

        # Apply temperature decay if not affected by any heat source.
        if not affected_by_heat_source:
            new_temperature += (DEFAULT_TEMPERATURE - self.value) * TEMPERATURE_DECAY_SPEED * simulator.render_timestep
=======
                                    self.simulator.render_timestep)
>>>>>>> b0ec8e5d

        self.value = new_temperature

    # For this state, we simply store its value.
    def _dump(self):
        return self.value

    def load(self, data):
        self.value = data<|MERGE_RESOLUTION|>--- conflicted
+++ resolved
@@ -37,17 +37,9 @@
         # Start at the current temperature.
         new_temperature = self.value
 
-<<<<<<< HEAD
         # Find all heat source objects.
         affected_by_heat_source = False
-        for obj2 in simulator.scene.get_objects_with_state(HeatSourceOrSink):
-=======
-        # Apply temperature decay.
-        new_temperature += (DEFAULT_TEMPERATURE - self.value) * TEMPERATURE_DECAY_SPEED * self.simulator.render_timestep
-
-        # Find all heat source objects.
         for obj2 in self.simulator.scene.get_objects_with_state(HeatSourceOrSink):
->>>>>>> b0ec8e5d
             # Obtain heat source position.
             heat_source = obj2.states[HeatSourceOrSink]
             heat_source_state, heat_source_position = heat_source.get_value()
@@ -69,16 +61,12 @@
                         continue
 
                 new_temperature += ((heat_source.temperature - self.value) * heat_source.heating_rate *
-<<<<<<< HEAD
-                                    simulator.render_timestep)
+                                    self.simulator.render_timestep)
                 affected_by_heat_source = True
 
         # Apply temperature decay if not affected by any heat source.
         if not affected_by_heat_source:
-            new_temperature += (DEFAULT_TEMPERATURE - self.value) * TEMPERATURE_DECAY_SPEED * simulator.render_timestep
-=======
-                                    self.simulator.render_timestep)
->>>>>>> b0ec8e5d
+            new_temperature += (DEFAULT_TEMPERATURE - self.value) * TEMPERATURE_DECAY_SPEED * self.simulator.render_timestep
 
         self.value = new_temperature
 

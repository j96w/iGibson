--- conflicted
+++ resolved
@@ -156,11 +156,7 @@
             if done:
                 print("Episode finished after {} timesteps".format(i + 1))
                 break
-<<<<<<< HEAD
-
-=======
         nav_env.clean()
->>>>>>> fb4685b9
     elif sys.argv[1] == 'jr':
         config_filename = os.path.join(os.path.dirname(gibson2.__file__), '../examples/configs/jr2_reaching.yaml')
         nav_env = NavigateEnv(config_file=config_filename, mode='gui', action_timestep=1/10.0, physics_timestep=1/40.0)

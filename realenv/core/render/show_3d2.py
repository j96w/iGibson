from __future__ import print_function
import numpy as np
import ctypes as ct
import os
import cv2
import sys
import torch
import argparse
import time
import utils
import transforms3d
import json
import zmq

from torchvision import datasets, transforms
from torch.autograd import Variable
from numpy import cos, sin
from realenv.core.render.profiler import Profiler
from multiprocessing.dummy import Process

from realenv.data.datasets import ViewDataSet3D
from realenv.core.render.completion import CompletionNet
from realenv.learn.completion2 import CompletionNet2
import torch.nn as nn


file_dir = os.path.dirname(os.path.abspath(__file__))
cuda_pc = np.ctypeslib.load_library(os.path.join(file_dir, 'render_cuda_f'),'.')
coords  = np.load(os.path.join(file_dir, 'coord.npy'))
context_mist = zmq.Context()
socket_mist = context_mist.socket(zmq.REQ)
socket_mist.connect("tcp://localhost:5555")


class InImg(object):
    def __init__(self):
        self.grid = 768

    def getpixel(self, key):
        corrx, corry = key[0], key[1]

        indx = int(corrx / self.grid)
        indy = int(corry / self.grid)

        remx = int(corrx % self.grid)
        remy = int(corry % self.grid)

        if (indy == 0):
            return (0, remx, remy)
        elif (indy == 2):
            return (5, remx, remy)
        else:
            return (indx + 1, remx, remy)

class PCRenderer:
    ROTATION_CONST = np.array([[0,1,0,0],[0,0,1,0],[-1,0,0,0],[0,0,0,1]])
    def __init__(self, port, imgs, depths, target, target_poses, scale_up):
        self.roll, self.pitch, self.yaw = 0, 0, 0
        self.quat = [1, 0, 0, 0]
        self.x, self.y, self.z = 0, 0, 0
        self.fps = 0
        self.mousex, self.mousey = 0.5, 0.5
        self.org_pitch, self.org_yaw, self.org_roll = 0, 0, 0
        self.org_x, self.org_y, self.org_z = 0, 0, 0
        self.clickstart = (0,0)
        self.mousedown  = False
        self.fps = 0
        self.overlay    = False
        self.show_depth = False
        self._context_phys = zmq.Context()
        self.socket_phys = self._context_phys.socket(zmq.REP)
        self.socket_phys.connect("tcp://localhost:%d" % port)
        self.target_poses = target_poses
        self.imgs = imgs
        self.depths = depths
        self.target = target
        self.model = None
        self.old_topk = set([])
        self.compare_filler = False
        self.k = 5

<<<<<<< HEAD
        self.showsz = 1024
        
        self.scale_up = scale_up


        self.show           = np.zeros((768, 768, 3),dtype='uint8')
        self.show_unfilled  = None
        if self.compare_filler:
            self.show_unfilled   = np.zeros((768, 768, 3),dtype='uint8')
        
        self.show_rgb   = np.zeros((768, 768 ,3),dtype='uint8')
=======
        self.showsz = 512
        #self.show   = np.zeros((self.showsz,self.showsz * 2,3),dtype='uint8')
        #self.show_rgb   = np.zeros((self.showsz,self.showsz * 2,3),dtype='uint8')

        #self.scale_up = scale_up

        
        self.show   = np.zeros((self.showsz, self.showsz, 3),dtype='uint8')
        self.show_rgb   = np.zeros((self.showsz, self.showsz ,3),dtype='uint8')
>>>>>>> d1c1d19e

        comp = CompletionNet2(norm = nn.BatchNorm2d, nf = 24)
        comp = torch.nn.DataParallel(comp).cuda()
        comp.load_state_dict(torch.load(os.path.join(file_dir, "model.pth")))
        self.model = comp.module
        self.model.eval()

        self.imgv = Variable(torch.zeros(1, 3 , self.showsz, self.showsz), volatile = True).cuda()
        self.maskv = Variable(torch.zeros(1,2, self.showsz, self.showsz), volatile = True).cuda()
        self.mean = torch.from_numpy(np.array([0.57441127,  0.54226291,  0.50356019]).astype(np.float32))


    def _onmouse(self, *args):
        if args[0] == cv2.EVENT_LBUTTONDOWN:
            self.org_pitch, self.org_yaw, self.org_x, self.org_y, self.org_z =\
                self.pitch,self.yaw,self.x,self.y,self.z
            self.clickstart = (self.mousex, self.mousey)

        if args[0] == cv2.EVENT_RBUTTONDOWN:
            self.org_roll = self.roll
            self.clickstart = (self.mousex, self.mousey)

        if (args[3] & cv2.EVENT_FLAG_LBUTTON):
            self.pitch = self.org_pitch + (self.mousex - self.clickstart[0])/10
            self.yaw = self.org_yaw + (self.mousey - self.clickstart[1])

        if (args[3] & cv2.EVENT_FLAG_RBUTTON):
            self.roll = self.org_roll + (self.mousex - self.clickstart[0])/50

        my=args[1]
        mx=args[2]
        self.mousex=mx/float(256)
        self.mousey=my/float(256 * 2)

    def _updateStateFromKeyboard(self):
        cmd=cv2.waitKey(5)%256
        if cmd==ord('q'):
            return False
        elif cmd == ord('w'):
            self.x -= 0.05
        elif cmd == ord('s'):
            self.x += 0.05
        elif cmd == ord('a'):
            self.y += 0.05
        elif cmd == ord('d'):
            self.y -= 0.05
        elif cmd == ord('z'):
            self.z += 0.01
        elif cmd == ord('x'):
            self.z -= 0.01
        elif cmd == ord('r'):
            self.pitch,self.yaw,self.x,self.y,self.z = 0,0,0,0,0
            self.roll = 0
        elif cmd == ord('t'):
            pose = poses[0]
            RT = pose.reshape((4,4))
            R = RT[:3,:3]
            T = RT[:3,-1]
            self.x,self.y,self.z = np.dot(np.linalg.inv(R),T)
            self.roll, self.pitch, self.yaw = (utils.rotationMatrixToEulerAngles(R))
        elif cmd == ord('o'):
            self.overlay = not self.overlay
        elif cmd == ord('f'):
            self.show_depth = not self.show_depth
        elif cmd == ord('v'):
            cv2.imwrite('save.jpg', show_rgb)
        return True

    def _getPoseOrientationFromPhysics(self):
        receive = self.socket_phys.recv().decode("utf-8")
        new_pos, new_quat = json.loads(receive)
        self.socket_phys.send(json.dumps({"received": True}))
        return new_pos, new_quat

    def _getNewPoseFromPhysics(self, view_pose):
        '''Return pos(xyz), quat(wxyz)
        '''
        view_pose['quat'] = utils.quat_wxyz_to_xyzw(view_pose['quat']).tolist()
        self.socket_phys.send(json.dumps(view_pose))
        new_pos, new_quat = json.loads(self.socket_phys.recv().decode("utf-8"))
        return new_pos, utils.quat_xyzw_to_wxyz(new_quat)

    def _sendInitialPoseToPhysics(self, pose):
        pose[1] = utils.quat_wxyz_to_xyzw(pose[1]).tolist()
        receive = str(self.socket_phys.recv().decode("utf-8"))
        if (receive == "Initial"):
            self.socket_phys.send(json.dumps(pose))
            return True
        else:
            return False

    def _getViewerRelativePose(self):
        cpose = np.eye(4)
        gamma = self.yaw
        alpha = self.pitch
        beta  = -self.roll
        #cpose[:3, :3] = transforms3d.euler.euler2mat(alpha, beta, gamma)
        cpose[:3, :3] = transforms3d.quaternions.quat2mat(self.quat)
        cpose[ 0, -1] = self.x
        cpose[ 1, -1] = self.y
        cpose[ 2, -1] = self.z
        return cpose

    def _getViewerAbsolutePose(self, target_pose):
        v_cam2world  = target_pose
        v_cam2cam    = self._getViewerRelativePose()
        p     = v_cam2world.dot(np.linalg.inv(v_cam2cam))
        p     = p.dot(np.linalg.inv(PCRenderer.ROTATION_CONST))
        pos        = utils.mat_to_posi_xyz(p)
        quat_wxyz  = utils.quat_xyzw_to_wxyz(utils.mat_to_quat_xyzw(p))
        return pos, quat_wxyz


    def render(self, imgs, depths, pose, model, poses, target_pose, show, show_unfilled=None):
        v_cam2world = target_pose
        p = (v_cam2world).dot(np.linalg.inv(pose))
        p = p.dot(np.linalg.inv(PCRenderer.ROTATION_CONST))
        s = utils.mat_to_str(p)

        #with Profiler("Depth request round-trip"):
        socket_mist.send(s)
        message = socket_mist.recv()

        #with Profiler("Read from framebuffer and make pano"):
        wo, ho = self.showsz * 4, self.showsz * 3

        # Calculate height and width of output image, and size of each square face
        h = wo/3
        w = 2*h
        n = ho/3


        pano = False
        if pano:
            opengl_arr = np.frombuffer(message, dtype=np.float32).reshape((h, w))
        else:
            opengl_arr = np.frombuffer(message, dtype=np.float32).reshape((n, n))

        def _render_depth(opengl_arr):
            #with Profiler("Render Depth"):
            cv2.imshow('target depth', opengl_arr/16.)

        def _render_pc(opengl_arr):
            with Profiler("Render pointcloud cuda"):
                poses_after = [
                    pose.dot(np.linalg.inv(poses[i])).astype(np.float32)
                    for i in range(len(imgs))]
                #opengl_arr = np.zeros((h,w), dtype = np.float32)
                cuda_pc.render(ct.c_int(len(imgs)),
                               ct.c_int(imgs[0].shape[0]),
                               ct.c_int(imgs[0].shape[1]),
                               ct.c_int(self.showsz),
                               ct.c_int(self.showsz),
                               imgs.ctypes.data_as(ct.c_void_p),
                               depths.ctypes.data_as(ct.c_void_p),
                               np.asarray(poses_after, dtype = np.float32).ctypes.data_as(ct.c_void_p),
                               show.ctypes.data_as(ct.c_void_p),
                               opengl_arr.ctypes.data_as(ct.c_void_p)
                              )

        threads = [
            Process(target=_render_pc, args=(opengl_arr,)),
            Process(target=_render_depth, args=(opengl_arr,))]
        [t.start() for t in threads]
        [t.join() for t in threads]

<<<<<<< HEAD
        if self.compare_filler:
            show_unfilled[:, :, :] = show[:, :, :]

=======
>>>>>>> d1c1d19e
        if self.model:
            tf = transforms.ToTensor()
            #from IPython import embed; embed()
            before = time.time()
            source = tf(show)
            mask = (torch.sum(source[:3,:,:],0)>0).float().unsqueeze(0)
            source += (1-mask.repeat(3,1,1)) * self.mean.view(3,1,1).repeat(1,self.showsz,self.showsz)
            source_depth = tf(np.expand_dims(opengl_arr, 2).astype(np.float32)/128.0 * 255)
            print(mask.size(), source_depth.size())
            mask = torch.cat([source_depth, mask], 0)
            self.imgv.data.copy_(source)
            self.maskv.data.copy_(mask)
            print('Transfer time', time.time() - before)
            before = time.time()
            recon = model(self.imgv, self.maskv)
            print('NNtime:', time.time() - before)
            before = time.time()
            show2 = recon.data.clamp(0,1).cpu().numpy()[0].transpose(1,2,0)
            show[:] = (show2[:] * 255).astype(np.uint8)
            print('Transfer to CPU time:', time.time() - before)


    def renderOffScreenInitialPose(self):
        ## TODO (hzyjerry): error handling
        pos, quat_wxyz = self._getViewerAbsolutePose(self.target_poses[0])
        pos       = pos.tolist()
        quat_xyzw = utils.quat_wxyz_to_xyzw(quat_wxyz).tolist()
        return pos, quat_xyzw

    def rankPosesByDistance(self, pose):
        """ This function is called immediately before renderOffScreen in simple_env
        (hzyjerry) I know this is really bad style but currently we'll have to stick this way
        """
        ## Query physics engine to get [x, y, z, roll, pitch, yaw]
        new_pos, new_quat = pose[0], pose[1]
        self.x, self.y, self.z = new_pos
        self.quat = new_quat

        v_cam2world = self.target_poses[0]
        v_cam2cam   = self._getViewerRelativePose()
        self.render_cpose = np.linalg.inv(np.linalg.inv(v_cam2world).dot(v_cam2cam).dot(PCRenderer.ROTATION_CONST))

        ## Entry point for change of view
        ## Optimization
        #depth_buffer = np.zeros(self.imgs[0].shape[:2], dtype=np.float32)

        relative_poses = np.copy(self.target_poses)
        for i in range(len(relative_poses)):
            relative_poses[i] = np.dot(np.linalg.inv(relative_poses[i]), self.target_poses[0])
        self.relative_poses = relative_poses

        poses_after = [self.render_cpose.dot(np.linalg.inv(relative_poses[i])).astype(np.float32) for i in range(len(self.imgs))]
        pose_after_distance = [np.linalg.norm(rt[:3,-1]) for rt in poses_after]
        pose_locations = [self.target_poses[i][:3,-1].tolist() for i in range(len(self.imgs))]


        #topk = (np.argsort(pose_after_distance))[:self.k]
        return pose_after_distance, pose_locations


    def renderOffScreen(self, pose, k_views=None):
        if not k_views:
            all_dist, _ = self.rankPosesByDistance(pose)
            k_views = (np.argsort(all_dist))[:self.k]
        if set(k_views) != self.old_topk:
            self.imgs_topk = np.array([self.imgs[i] for i in k_views])
            self.depths_topk = np.array([self.depths[i] for i in k_views]).flatten()
            self.relative_poses_topk = [self.relative_poses[i] for i in k_views]
            self.old_topk = set(k_views)

        with Profiler("Render pointcloud all"):
            self.render(self.imgs_topk, self.depths_topk, self.render_cpose.astype(np.float32), self.model, self.relative_poses_topk, self.target_poses[0], self.show, self.show_unfilled)

            self.show_rgb = cv2.cvtColor(self.show, cv2.COLOR_BGR2RGB)
            if self.compare_filler:
                self.show_unfilled_rgb = cv2.cvtColor(self.show_unfilled, cv2.COLOR_BGR2RGB)

        #return self.show_rgb

    def renderToScreenSetup(self):
        cv2.namedWindow('show3d')
        cv2.namedWindow('target depth')
        cv2.moveWindow('show3d',1140,0)
        cv2.moveWindow('target depth', 1140, 2048)
        cv2.setMouseCallback('show3d',self._onmouse)
        if self.compare_filler:
            cv2.namedWindow('show3d unfilled')
    

    def renderToScreen(self, pose, k_views=None):
        t0 = time.time()
        self.renderOffScreen(pose, k_views)
        t1 = time.time()
        t = t1-t0
        self.fps = 1/t
        cv2.putText(self.show_rgb,'pitch %.3f yaw %.2f roll %.3f x %.2f y %.2f z %.2f'%(self.pitch, self.yaw, self.roll, self.x, self.y, self.z),(15,self.showsz-15),0,0.5,(255,255,255))
        cv2.putText(self.show_rgb,'fps %.1f'%(self.fps),(15,15),0,0.5,(255,255,255))

        cv2.imshow('show3d',self.show_rgb)
        if self.compare_filler:
            cv2.imshow('show3d unfilled', self.show_unfilled_rgb)

        ## TODO (hzyjerry): does this introduce extra time delay?
        cv2.waitKey(1)
        return self.show_rgb

def sync_coords():
    with Profiler("Transform coords"):
        new_coords = np.getbuffer(coords.flatten().astype(np.uint32))
    socket_mist.send(new_coords)
    message = socket_mist.recv()


def show_target(target_img):
    cv2.namedWindow('target')
    cv2.moveWindow('target',1032,256 + 50)
    show_rgb = cv2.cvtColor(target_img, cv2.COLOR_BGR2RGB)
    cv2.imshow('target', show_rgb)


if __name__=='__main__':

    parser = argparse.ArgumentParser()
    parser.add_argument('--debug'  , action='store_true', help='debug mode')
    parser.add_argument('--datapath'  , required = True, help='dataset path')
    parser.add_argument('--model_id'  , type = str, default = 0, help='model id')
    parser.add_argument('--model'  , type = str, default = '', help='path of model')

    opt = parser.parse_args()
    d = ViewDataSet3D(root=opt.datapath, transform = np.array, mist_transform = np.array, seqlen = 2, off_3d = False, train = True)

    scene_dict = dict(zip(d.scenes, range(len(d.scenes))))
    if not opt.model_id in scene_dict.keys():
        print("model not found")
    else:
        scene_id = scene_dict[opt.model_id]

    uuids, rts = d.get_scene_info(scene_id)
    print(uuids, rts)

    targets = []
    sources = []
    source_depths = []
    poses = []

    for k,v in uuids:
        #print(k,v)
        data = d[v]
        source = data[0][0]
        target = data[1]
        target_depth = data[3]
        source_depth = data[2][0]
        pose = data[-1][0].numpy()
        targets.append(target)
        poses.append(pose)
        sources.append(target)
        source_depths.append(target_depth)

    model = None
    if opt.model != '':
        comp = CompletionNet()
        comp = torch.nn.DataParallel(comp).cuda()
        comp.load_state_dict(torch.load(opt.model))
        model = comp.module
        model.eval()
    print(model)
    print('target', poses, poses[0])
    #print('no.1 pose', poses, poses[1])
    # print(source_depth)
    print(sources[0].shape, source_depths[0].shape)


    sync_coords()

    show_target(target)

    renderer = PCRenderer(5556, sources, source_depths, target, rts)
    #renderer.renderToScreen(sources, source_depths, poses, model, target, target_depth, rts)
    renderer.renderOffScreenSetup()
    while True:
        print(renderer.renderOffScreen().size)


<|MERGE_RESOLUTION|>--- conflicted
+++ resolved
@@ -79,20 +79,8 @@
         self.compare_filler = False
         self.k = 5
 
-<<<<<<< HEAD
-        self.showsz = 1024
-        
-        self.scale_up = scale_up
-
-
-        self.show           = np.zeros((768, 768, 3),dtype='uint8')
-        self.show_unfilled  = None
-        if self.compare_filler:
-            self.show_unfilled   = np.zeros((768, 768, 3),dtype='uint8')
-        
-        self.show_rgb   = np.zeros((768, 768 ,3),dtype='uint8')
-=======
         self.showsz = 512
+    
         #self.show   = np.zeros((self.showsz,self.showsz * 2,3),dtype='uint8')
         #self.show_rgb   = np.zeros((self.showsz,self.showsz * 2,3),dtype='uint8')
 
@@ -101,7 +89,11 @@
         
         self.show   = np.zeros((self.showsz, self.showsz, 3),dtype='uint8')
         self.show_rgb   = np.zeros((self.showsz, self.showsz ,3),dtype='uint8')
->>>>>>> d1c1d19e
+
+        self.show_unfilled  = None
+        if self.compare_filler:
+            self.show_unfilled   = np.zeros((self.showsz, self.showsz, 3),dtype='uint8')
+
 
         comp = CompletionNet2(norm = nn.BatchNorm2d, nf = 24)
         comp = torch.nn.DataParallel(comp).cuda()
@@ -268,12 +260,8 @@
         [t.start() for t in threads]
         [t.join() for t in threads]
 
-<<<<<<< HEAD
         if self.compare_filler:
             show_unfilled[:, :, :] = show[:, :, :]
-
-=======
->>>>>>> d1c1d19e
         if self.model:
             tf = transforms.ToTensor()
             #from IPython import embed; embed()
